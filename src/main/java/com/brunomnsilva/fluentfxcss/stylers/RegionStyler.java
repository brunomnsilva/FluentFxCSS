package com.brunomnsilva.fluentfxcss.stylers;

import com.brunomnsilva.fluentfxcss.definitions.StyleDefinition;
import com.brunomnsilva.fluentfxcss.enums.BackgroundPositionValue;
import com.brunomnsilva.fluentfxcss.enums.BackgroundRepeatValue;
import com.brunomnsilva.fluentfxcss.enums.BackgroundSizeValue;
import com.brunomnsilva.fluentfxcss.enums.BorderStyleValue;
import com.brunomnsilva.fluentfxcss.enums.UnitValue;
import com.brunomnsilva.fluentfxcss.util.Args;
import com.brunomnsilva.fluentfxcss.util.CssHelper;
import javafx.geometry.Insets;
import javafx.scene.layout.Region;
import javafx.scene.paint.Color;
import javafx.scene.paint.LinearGradient;
import javafx.scene.paint.Paint;
import javafx.scene.paint.RadialGradient;
import javafx.scene.shape.SVGPath;

/**
 * An abstract styler for defining CSS properties specific to JavaFX {@link Region} nodes
 * and their descendants (e.g., {@link javafx.scene.layout.Pane}, {@link javafx.scene.control.Control}).
 * <p>
 * This class extends {@link NodeStyler} and adds fluent methods for common
 * region-related styles such as background, border, and padding.
 * Subclasses, like concrete stylers for specific Region types (e.g., {@code FluentPaneStyler}),
 * will extend this class.
 * </p>
 * <p>
 * Many methods offer overloads that accept a {@link UnitValue} to specify units
 * (e.g., PX, EM, PERCENT) for length-based properties. If no unit is specified,
 * pixels ({@link UnitValue#PX}) are typically assumed.
 * </p>
 *
 * @param <S> The concrete type of the styler extending this class (CRTP).
 * @param <D> The specific type of {@link StyleDefinition} this styler builds.
 * @see NodeStyler
 * @see StyleDefinition
 * @see javafx.scene.layout.Region
 *
 * @author brunomnsilva
 */
public abstract class RegionStyler<S extends RegionStyler<S, D>, D extends StyleDefinition>
        extends NodeStyler<S, D> {

    /**
     * Protected constructor for subclasses.
     * Initializes the styler which is a descendant of {@link NodeStyler}.
     */
    protected RegionStyler() {
        super();
    }

    // -- Background-related properties

    /**
     * Converts a JavaFX {@link Paint} object to its corresponding CSS string representation.
     * This method handles:
     * <ul>
     *     <li>{@link Color}: Converts to a CSS color string (e.g., "#RRGGBBAA", "rgba(...)").</li>
     *     <li>{@link LinearGradient}: Converts to a CSS {@code linear-gradient(...)} string.</li>
     *     <li>{@link RadialGradient}: Converts to a CSS {@code radial-gradient(...)} string.</li>
     * </ul>
     * If the provided {@code paint} is null, it defaults to "transparent".
     * For other {@code Paint} subtypes not explicitly handled, it falls back to calling
     * {@code paint.toString()}, which may or may not produce a valid CSS value.
     *
     * @param paint The {@link Paint} object to convert (e.g., Color, LinearGradient, RadialGradient).
     *              Can be null.
     * @return The CSS string representation of the paint (e.g., "#FF0000FF",
     *         "linear-gradient(from 0.0px 0.0px to 100.0px 0.0px, red 0.0%, blue 100.0%)",
     *         "transparent"). Returns "transparent" if paint is null.
     *         The output for unhandled Paint types is {@code paint.toString()}.
     *
     * @see CssHelper#toCssPaint(Paint) (Color)
     * @see CssHelper#toCssLinearGradient(LinearGradient)
     * @see CssHelper#toCssRadialGradient(RadialGradient)
     * @see <a href="https://docs.oracle.com/javafx/2/api/javafx/scene/doc-files/cssref.html#typecolor">JavaFX CSS Color</a>
     * @see <a href="https://docs.oracle.com/javafx/2/api/javafx/scene/doc-files/cssref.html#region">JavaFX CSS Region (-fx-background-color with gradients)</a>
     */
    public S backgroundColor(Paint paint) {
        addStyle("-fx-background-color", CssHelper.toCssPaint(paint));
        return self();
    }

    /**
     * Sets the {@code -fx-background-insets} CSS property for all four sides with a single value,
     * assuming pixel units.
     * <p>
     * Background insets define the distance from the edge of the region to the edge
     * of the background. This is particularly useful when using multiple backgrounds
     * to create layered effects or when you want the background to be smaller than the region.
     * </p>
     *
     * @param allSides The inset value for all sides (top, right, bottom, left) in pixels.
     * @return This styler instance for chaining.
     * @see <a href="https://docs.oracle.com/javafx/2/api/javafx/scene/doc-files/cssref.html#region">JavaFX CSS Region (-fx-background-insets)</a>
     */
    public S backgroundInsets(double allSides) {
        return backgroundInsets(UnitValue.PX, allSides);
    }

    /**
     * Sets the {@code -fx-background-insets} CSS property for all four sides with a single value
     * and a specified unit.
     *
     * @param unit     The unit for the inset value.
     * @param allSides The inset value for all sides.
     * @return This styler instance for chaining.
     * @throws IllegalArgumentException if unit is null.
     */
    public S backgroundInsets(UnitValue unit, double allSides) {
        Args.requireNotNull(unit, "unit");
        addStyle("-fx-background-insets", CssHelper.toDoubleString(unit, allSides));
        return self();
    }

    /**
     * Sets the {@code -fx-background-insets} CSS property with two values, assuming pixel units.
     * The first value applies to top/bottom, the second to left/right.
     *
     * @param topBottom The inset for top and bottom sides in pixels.
     * @param leftRight The inset for left and right sides in pixels.
     * @return This styler instance for chaining.
     */
    public S backgroundInsets(double topBottom, double leftRight) {
        return backgroundInsets(UnitValue.PX, topBottom, leftRight);
    }

    /**
     * Sets the {@code -fx-background-insets} CSS property with two values and a specified unit.
     * The first value applies to top/bottom, the second to left/right.
     *
     * @param unit      The unit for the inset values.
     * @param topBottom The inset for top and bottom sides.
     * @param leftRight The inset for left and right sides.
     * @return This styler instance for chaining.
     * @throws IllegalArgumentException if unit is null.
     */
    public S backgroundInsets(UnitValue unit, double topBottom, double leftRight) {
        Args.requireNotNull(unit, "unit");
        addStyle("-fx-background-insets", CssHelper.toDoubleArrayString(unit, topBottom, leftRight));
        return self();
    }

    /**
     * Sets the {@code -fx-background-insets} CSS property with four values (top, right, bottom, left),
     * assuming pixel units.
     *
     * @param top    The inset for the top side in pixels.
     * @param right  The inset for the right side in pixels.
     * @param bottom The inset for the bottom side in pixels.
     * @param left   The inset for the left side in pixels.
     * @return This styler instance for chaining.
     */
    public S backgroundInsets(double top, double right, double bottom, double left) {
        return backgroundInsets(UnitValue.PX, top, right, bottom, left);
    }

    /**
     * Sets the {@code -fx-background-insets} CSS property with four values (top, right, bottom, left)
     * and a specified unit.
     *
     * @param unit   The unit for the inset values.
     * @param top    The inset for the top side.
     * @param right  The inset for the right side.
     * @param bottom The inset for the bottom side.
     * @param left   The inset for the left side.
     * @return This styler instance for chaining.
     */
    public S backgroundInsets(UnitValue unit, double top, double right, double bottom, double left) {
        addStyle("-fx-background-insets", CssHelper.toDoubleArrayString(unit, top, right, bottom, left));
        return self();
    }

    /**
     * Sets the {@code -fx-background-insets} CSS property using a JavaFX {@link Insets} object,
     * assuming pixel units.
     *
     * @param insets The {@link Insets} object defining the background insets. Must not be null.
     * @return This styler instance for chaining.
     * @throws IllegalArgumentException if insets is null.
     */
    public S backgroundInsets(Insets insets) {
        Args.requireNotNull(insets, "insets");
        return backgroundInsets(UnitValue.PX, insets.getTop(), insets.getRight(), insets.getBottom(), insets.getLeft());
    }

    /**
     * Sets the {@code -fx-background-insets} CSS property using a JavaFX {@link Insets} object
     * with a specified unit.
     *
     * @param unit   The unit for the inset values derived from the {@code Insets} object.
     * @param insets The {@link Insets} object defining the background insets. Must not be null.
     * @return This styler instance for chaining.
     * @throws IllegalArgumentException if insets is null or unit is null.
     */
    public S backgroundInsets(UnitValue unit, Insets insets) {
        Args.requireNotNull(unit, "unit");
        Args.requireNotNull(insets, "insets");
        addStyle("-fx-background-insets", CssHelper.toDoubleArrayString(unit, insets.getTop(), insets.getRight(), insets.getBottom(), insets.getLeft()));
        return self();
    }

    /**
<<<<<<< HEAD
     * Sets the {@code -fx-background-insets} CSS property to {@code inherit}.
     * This causes the region to inherit the background insets from its parent.
     *
     * @return This styler instance for chaining.
     */
    public S backgroundInsetsInherit() {
        addStyle("-fx-background-insets", "inherit");
        return self();
    }

    /**
=======
>>>>>>> a7f5f39f
     * Sets the {@code -fx-background-radius} CSS property for all corners, assuming pixel units.
     * This defines the radii of the corners of the background.
     *
     * @param radius The radius for all corners in pixels.
     * @return This styler instance for chaining.
     */
    public S backgroundRadius(double radius) {
        return backgroundRadius(UnitValue.PX, radius);
    }

    /**
     * Sets the {@code -fx-background-radius} CSS property for all corners with a specified unit.
     * This defines the radii of the corners of the background.
     *
     * @param unit   The unit for the radius value.
     * @param radius The radius for all corners.
     * @return This styler instance for chaining.
     *
     * @throws IllegalArgumentException if {@code unit} is {@code null}
     */
    public S backgroundRadius(UnitValue unit, double radius) {
        Args.requireNotNull(unit, "unit");
        addStyle("-fx-background-radius", CssHelper.toDoubleString(unit, radius));
        return self();
    }

    /**
     * Sets the {@code -fx-background-radius} CSS property for each corner individually, assuming pixel units.
     * Values are for top-left, top-right, bottom-right, bottom-left corners respectively.
     *
     * @param topLeft     The radius for the top-left corner in pixels.
     * @param topRight    The radius for the top-right corner in pixels.
     * @param bottomRight The radius for the bottom-right corner in pixels.
     * @param bottomLeft  The radius for the bottom-left corner in pixels.
     * @return This styler instance for chaining.
     */
    public S backgroundRadius(double topLeft, double topRight, double bottomRight, double bottomLeft) {
        return backgroundRadius(UnitValue.PX, topLeft, topRight, bottomRight, bottomLeft);
    }

    /**
     * Sets the {@code -fx-background-radius} CSS property for each corner individually with a specified unit.
     * Values are for top-left, top-right, bottom-right, bottom-left corners respectively.
     *
     * @param unit        The unit for the radius values.
     * @param topLeft     The radius for the top-left corner.
     * @param topRight    The radius for the top-right corner.
     * @param bottomRight The radius for the bottom-right corner.
     * @param bottomLeft  The radius for the bottom-left corner.
     * @return This styler instance for chaining.
     *
     * @throws IllegalArgumentException if {@code unit} is {@code null}
     */
    public S backgroundRadius(UnitValue unit, double topLeft, double topRight, double bottomRight, double bottomLeft) {
        Args.requireNotNull(unit, "unit");
        addStyle("-fx-background-radius", CssHelper.toDoubleArrayString(unit, topLeft, topRight, bottomRight, bottomLeft));
        return self();
    }

    /**
     * Sets the {@code -fx-background-image} CSS property.
     * Specifies the URL of the background image.
     *
     * @param url The URL of the background image. If null or blank, "none" will be used.
     * @return This styler instance for chaining.
     */
    public S backgroundImage(String url) {
        addStyle("-fx-background-image", CssHelper.toCssUrl(url));
        return self();
    }

    /**
     * Sets the {@code -fx-background-position} CSS property using predefined enum values.
     * Defines the initial position of the background image.
     *
     * @param position A {@link BackgroundPositionValue} enum constant (e.g., {@code BackgroundPositionValue.CENTER_CENTER}). Must not be null.
     * @return This styler instance for chaining.
     */
    public S backgroundPosition(BackgroundPositionValue position) {
        Args.requireNotNull(position, "position");
        addStyle("-fx-background-position", position.getCssValue());
        return self();
    }

    /**
     * Sets the {@code -fx-background-position} CSS property using a custom string value.
     * Defines the initial position of the background image. This allows for values
     * not covered by the {@link BackgroundPositionValue} enum, such as specific
     * percentages or length units (e.g., "50% 50%", "10px 20px").
     *
     * @param position The CSS string for the background position (e.g., "center", "top left", "25% 75%"). Must not be null or blank.
     * @return This styler instance for chaining.
     */
    public S backgroundPosition(String position) {
        Args.requireNotNull(position, "position");
        Args.requireNotEmpty(position, "position"); // Ensure the string is not empty
        addStyle("-fx-background-position", position);
        return self();
    }

    /**
     * Sets the {@code -fx-background-repeat} CSS property.
     * Defines how the background image is repeated.
     *
     * @param repeat A {@link BackgroundRepeatValue} enum constant (e.g., {@code BackgroundRepeatValue.NO_REPEAT}). Must not be null.
     * @return This styler instance for chaining.
     */
    public S backgroundRepeat(BackgroundRepeatValue repeat) {
        Args.requireNotNull(repeat, "repeat");
        addStyle("-fx-background-repeat", repeat.getCssValue());
        return self();
    }

    /**
     * Sets the {@code -fx-background-size} CSS property using predefined enum values.
     * Defines the size of the background image.
     *
     * @param size A {@link BackgroundSizeValue} enum constant (e.g., {@code BackgroundSizeValue.COVER}). Must not be null.
     * @return This styler instance for chaining.
     */
    public S backgroundSize(BackgroundSizeValue size) {
        Args.requireNotNull(size, "size");
        addStyle("-fx-background-size", size.getCssValue());
        return self();
    }

    /**
     * Sets the {@code -fx-background-size} CSS property using a custom string value.
     * Defines the size of the background image. This allows for values not covered
     * by the {@link BackgroundSizeValue} enum, such as specific length or
     * percentage pairs (e.g., "100px auto", "50% 25%").
     *
     * @param size The CSS string for the background size (e.g., "auto", "cover", "100px 50%"). Must not be null or blank.
     * @return This styler instance for chaining.
     */
    public S backgroundSize(String size) {
        Args.requireNotNull(size, "size");
        Args.requireNotEmpty(size, "size"); // Ensure the string is not empty
        addStyle("-fx-background-size", size);
        return self();
    }

    /**
     * Sets the {@code -fx-border-color} CSS property for all sides of the border.
     *
     * @param color The color of the border.
     * @return This styler instance for chaining.
     */
    public S borderColor(Color color) {
        // TODO: JavaFX CSS -fx-border-color can take 1 to 4 color values.
        // This method sets a single color for all sides. Overloads could be added for more.
        addStyle("-fx-border-color", CssHelper.toCssColor(color));
        return self();
    }

    /**
     * Sets the {@code -fx-border-style} CSS property for all sides of the border.
     *
     * @param style The style of the border (e.g., SOLID, DASHED).
     * @return This styler instance for chaining.
     * @see BorderStyleValue
     */
    public S borderStyle(BorderStyleValue style) {
        // TODO: JavaFX CSS -fx-border-style can take 1 to 4 style values.
        // This method sets a single style for all sides. Overloads should exist for more.
        addStyle("-fx-border-style", CssHelper.toCssBorderStyle(style)); // Or direct style.getCssValue()
        return self();
    }

    /**
     * Sets the {@code -fx-border-width} CSS property for all sides, assuming pixel units.
     *
     * @param width The width of the border in pixels.
     * @return This styler instance for chaining.
     */
    public S borderWidth(double width) {
        return borderWidth(UnitValue.PX, width);
    }

    /**
     * Sets the {@code -fx-border-width} CSS property for all sides with a specified unit.
     *
     * @param unit  The unit for the width value.
     * @param width The width of the border.
     * @return This styler instance for chaining.
     *
     * @throws IllegalArgumentException if {@code unit} is {@code null}
     */
    public S borderWidth(UnitValue unit, double width) {
        Args.requireNotNull(unit, "unit");
        addStyle("-fx-border-width", CssHelper.toDoubleString(unit, width));
        return self();
    }

    /**
     * Sets the {@code -fx-border-width} CSS property for each side individually, assuming pixel units.
     * Values are for top, right, bottom, left sides respectively.
     *
     * @param topLeft     The width for the top border in pixels.
     * @param topRight    The width for the right border in pixels.
     * @param bottomRight The width for the bottom border in pixels.
     * @param bottomLeft  The width for the left border in pixels.
     * @return This styler instance for chaining.
     */
    public S borderWidth(double topLeft, double topRight, double bottomRight, double bottomLeft) {
        return borderWidth(UnitValue.PX, topLeft, topRight, bottomRight, bottomLeft);
    }

    /**
     * Sets the {@code -fx-border-width} CSS property for each side individually with a specified unit.
     * Values are for top, right, bottom, left sides respectively.
     * <p>
     * Note: The original code for this method incorrectly sets {@code -fx-border-radius}.
     * This Javadoc assumes it's intended for {@code -fx-border-width}.
     * </p>
     *
     * @param unit        The unit for the width values.
     * @param topLeft     The width for the top border.
     * @param topRight    The width for the right border.
     * @param bottomRight The width for the bottom border.
     * @param bottomLeft  The width for the left border.
     * @return This styler instance for chaining.
     *
     * @throws IllegalArgumentException if {@code unit} is {@code null}
     */
    public S borderWidth(UnitValue unit, double topLeft, double topRight, double bottomRight, double bottomLeft) {
        Args.requireNotNull(unit, "unit");
        addStyle("-fx-border-width", CssHelper.toDoubleArrayString(unit, topLeft, topRight, bottomRight, bottomLeft));
        return self();
    }


    /**
     * Sets the {@code -fx-border-radius} CSS property for all corners, assuming pixel units.
     * This defines the radii of the corners of the border.
     *
     * @param radius The radius for all corners in pixels.
     * @return This styler instance for chaining.
     */
    public S borderRadius(double radius) {
        return borderRadius(UnitValue.PX, radius);
    }

    /**
     * Sets the {@code -fx-border-radius} CSS property for all corners with a specified unit.
     * This defines the radii of the corners of the border.
     *
     * @param unit   The unit for the radius value.
     * @param radius The radius for all corners.
     * @return This styler instance for chaining.
     *
     * @throws IllegalArgumentException if {@code unit} is {@code null}
     */
    public S borderRadius(UnitValue unit, double radius) {
        Args.requireNotNull(unit, "unit");
        addStyle("-fx-border-radius", CssHelper.toDoubleString(unit, radius));
        return self();
    }

    /**
     * Sets the {@code -fx-border-radius} CSS property for each corner individually, assuming pixel units.
     * Values are for top-left, top-right, bottom-right, bottom-left corners respectively.
     *
     * @param topLeft     The radius for the top-left corner in pixels.
     * @param topRight    The radius for the top-right corner in pixels.
     * @param bottomRight The radius for the bottom-right corner in pixels.
     * @param bottomLeft  The radius for the bottom-left corner in pixels.
     * @return This styler instance for chaining.
     */
    public S borderRadius(double topLeft, double topRight, double bottomRight, double bottomLeft) {
        return borderRadius(UnitValue.PX, topLeft, topRight, bottomRight, bottomLeft);
    }

    /**
     * Sets the {@code -fx-border-radius} CSS property for each corner individually with a specified unit.
     * Values are for top-left, top-right, bottom-right, bottom-left corners respectively.
     *
     * @param unit        The unit for the radius values.
     * @param topLeft     The radius for the top-left corner.
     * @param topRight    The radius for the top-right corner.
     * @param bottomRight The radius for the bottom-right corner.
     * @param bottomLeft  The radius for the bottom-left corner.
     * @return This styler instance for chaining.
     *
     * @throws IllegalArgumentException if {@code unit} is {@code null}
     */
    public S borderRadius(UnitValue unit, double topLeft, double topRight, double bottomRight, double bottomLeft) {
        Args.requireNotNull(unit, "unit");
        addStyle("-fx-border-radius", CssHelper.toDoubleArrayString(unit, topLeft, topRight, bottomRight, bottomLeft));
        return self();
    }

    /**
     * Sets the {@code -fx-padding} CSS property for all four sides, assuming pixel units.
     *
     * @param allSides The padding value for all sides in pixels.
     * @return This styler instance for chaining.
     */
    public S padding(double allSides) {
        return padding(UnitValue.PX, allSides);
    }

    /**
     * Sets the {@code -fx-padding} CSS property for all four sides with a specified unit.
     *
     * @param unit     The unit for the padding value.
     * @param allSides The padding value for all sides.
     * @return This styler instance for chaining.
     *
     * @throws IllegalArgumentException if {@code unit} is {@code null}
     */
    public S padding(UnitValue unit, double allSides) {
        Args.requireNotNull(unit, "unit");
        addStyle("-fx-padding", CssHelper.toDoubleString(unit, allSides));
        return self();
    }

    /**
     * Sets the {@code -fx-padding} CSS property with two values, assuming pixel units.
     * The first value applies to top/bottom, the second to left/right.
     *
     * @param topBottom The padding for top and bottom in pixels.
     * @param leftRight The padding for left and right in pixels.
     * @return This styler instance for chaining.
     */
    public S padding(double topBottom, double leftRight) {
        return padding(UnitValue.PX, topBottom, leftRight);
    }

    /**
     * Sets the {@code -fx-padding} CSS property with two values and a specified unit.
     * The first value applies to top/bottom, the second to left/right.
     *
     * @param unit      The unit for the padding values.
     * @param topBottom The padding for top and bottom.
     * @param leftRight The padding for left and right.
     * @return This styler instance for chaining.
     *
     * @throws IllegalArgumentException if {@code unit} is {@code null}
     */
    public S padding(UnitValue unit, double topBottom, double leftRight) {
        Args.requireNotNull(unit, "unit");
        addStyle("-fx-padding", CssHelper.toDoubleArrayString(unit, topBottom, leftRight));
        return self();
    }

    /**
     * Sets the {@code -fx-padding} CSS property with four values (top, right, bottom, left), assuming pixel units.
     *
     * @param top    The padding for the top side in pixels.
     * @param right  The padding for the right side in pixels.
     * @param bottom The padding for the bottom side in pixels.
     * @param left   The padding for the left side in pixels.
     * @return This styler instance for chaining.
     */
    public S padding(double top, double right, double bottom, double left) {
        return padding(UnitValue.PX, top, right, bottom, left);
    }

    /**
     * Sets the {@code -fx-padding} CSS property with four values (top, right, bottom, left) and a specified unit.
     *
     * @param unit   The unit for the padding values. If {@code null}, "px" is used.
     * @param top    The padding for the top side.
     * @param right  The padding for the right side.
     * @param bottom The padding for the bottom side.
     * @param left   The padding for the left side.
     * @return This styler instance for chaining.
     *
     * @throws IllegalArgumentException if {@code unit} is {@code null}
     */
    public S padding(UnitValue unit, double top, double right, double bottom, double left) {
        Args.requireNotNull(unit, "unit");
        addStyle("-fx-padding", CssHelper.toDoubleArrayString(unit, top, right, bottom, left));
        return self();
    }

    /**
     * Sets the {@code -fx-padding} CSS property using an {@link Insets} object, assuming pixel units.
     *
     * @param insets The {@link Insets} object defining the padding. Must not be null.
     * @return This styler instance for chaining.
     * @throws IllegalArgumentException if insets is null.
     */
    public S padding(Insets insets) {
        return padding(UnitValue.PX, insets);
    }

    /**
     * Sets the {@code -fx-padding} CSS property using an {@link Insets} object with a specified unit.
     *
     * @param unit   The unit for the padding values derived from the insets. If {@code null}, "px" is used.
     * @param insets The {@link Insets} object defining the padding. Must not be null.
     * @return This styler instance for chaining.
     *
     * @throws IllegalArgumentException if {@code unit} is {@code null}
     */
    public S padding(UnitValue unit, Insets insets) {
        Args.requireNotNull(unit, "unit");

        addStyle("-fx-padding", CssHelper.toDoubleArrayString(unit, insets.getTop(), insets.getRight(), insets.getBottom(), insets.getLeft()));
        return self();
    }

    // -- -fx-shape related properties

    /**
     * Sets the {@code -fx-shape} CSS property, defining an SVG path string that
     * is used to clip the region's background and border.
     * <p>
     * The shape is specified as a string that conforms to the
     * <a href="http://www.w3.org/TR/SVG/paths.html#PathData">SVG path format</a>.
     * This allows for creating non-rectangular regions. The coordinates in the SVG path
     * are relative to the region's top-left corner (0,0).
     * </p>
     * Example of an SVG path for a simple rounded rectangle (though {@code -fx-background-radius}
     * and {@code -fx-border-radius} are usually preferred for this specific case):
     * <pre>{@code "M0,10 A10,10 0 0 1 10,0 L90,0 A10,10 0 0 1 100,10 L100,90 A10,10 0 0 1 90,100 L10,100 A10,10 0 0 1 0,90 Z"}</pre>
     * For a circle with radius 50 at center (50,50) of a 100x100 region:
     * <pre>{@code "M50,0 A50,50 0 1 1 49.9,0 Z"}</pre> (Approximation due to SVG arc rendering quirks)
     * Or more simply for a circle shape, if the region's size is known and matches the desired circle diameter:
     * <pre>{@code "M 0,50 A 50,50 0 1 1 100,50 A 50,50 0 1 1 0,50 Z"} assuming a 100x50 region to make a half circle effect</pre>
     * A proper circle fitting a 100x100 region would be:
     * <pre>{@code "M 0,50 C 0,22.38 22.38,0 50,0 C 77.62,0 100,22.38 100,50 C 100,77.62 77.62,100 50,100 C 22.38,100 0,77.62 0,50 Z"}</pre>
     * If the provided SVG path string is null or empty, the {@code -fx-shape} property
     * will be set to {@code "null"}.
     *
     * @param svgPath The SVG path string defining the shape. Can be null or empty.
     *                If null or effectively empty, the property will be set to {@code "null"}.
     * @return This styler instance for chaining.
     * @see <a href="https://docs.oracle.com/javafx/2/api/javafx/scene/doc-files/cssref.html#region">JavaFX CSS Region (-fx-shape)</a>
     * @see <a href="http://www.w3.org/TR/SVG/paths.html#PathData">SVG PathData Specification</a>
     */
    public S shape(String svgPath) {
        if(svgPath == null || svgPath.trim().isEmpty()) {
            svgPath = "null";
        }

        addStyle("-fx-shape", "\"" + svgPath.trim() + "\"");
        return self();
    }

    /**
     * Sets the {@code -fx-shape} CSS property, defining an SVG path that
     * is used to clip the region's background and border.
     *
     * @param svgPath the {@code SVGPath} instance to use
     * @return This styler instance for chaining.
     * @see <a href="https://openjfx.io/javadoc/21/javafx.graphics/javafx/scene/shape/SVGPath.html">SVGPath Javadoc</a>
     */
    public S shape(SVGPath svgPath) {
        addStyle("-fx-shape", CssHelper.toCssSvgPath(svgPath));
        return self();
    }

    /**
     * Sets the {@code -fx-scale-shape} CSS property.
     * <p>
     * This property controls whether the defined {@code -fx-shape} is scaled to fit
     * the size of the region.
     * If {@code true} (the default), the shape is scaled to fit the region's bounds.
     * If {@code false}, the shape is rendered at its natural size as defined by the SVG path.
     * </p>
     * This property only has an effect if {@code -fx-shape} is also set.
     *
     * @param scaleToFit {@code true} to scale the shape to the region's size,
     *                   {@code false} to use the shape's natural size.
     * @return This styler instance for chaining.
     * @see #shape(String)
     * @see <a href="https://docs.oracle.com/javafx/2/api/javafx/scene/doc-files/cssref.html#region">JavaFX CSS Region (-fx-scale-shape)</a>
     */
    public S scaleShape(boolean scaleToFit) {
        addStyle("-fx-scale-shape", String.valueOf(scaleToFit));
        return self();
    }

    /**
     * Sets the {@code -fx-position-shape} CSS property.
     * <p>
     * This property controls whether the defined {@code -fx-shape} is positioned
     * relative to the region's top-left corner or relative to its center.
     * If {@code true}, the shape is positioned relative to the center of the region.
     * If {@code false} (the default), the shape is positioned relative to the top-left
     * corner of the region.
     * </p>
     * This property only has an effect if {@code -fx-shape} is also set and
     * {@code -fx-scale-shape} is {@code false} (i.e., the shape is not being scaled to fit).
     * If the shape is scaled to fit, its position is inherently determined by the scaling.
     *
     * @param centerPositioned {@code true} to position the shape relative to the region's center,
     *                         {@code false} to position relative to the top-left corner.
     * @return This styler instance for chaining.
     * @see #shape(String)
     * @see #scaleShape(boolean)
     * @see <a href="https://docs.oracle.com/javafx/2/api/javafx/scene/doc-files/cssref.html#region">JavaFX CSS Region (-fx-position-shape)</a>
     */
    public S positionShape(boolean centerPositioned) {
        addStyle("-fx-position-shape", String.valueOf(centerPositioned));
        return self();
    }

}<|MERGE_RESOLUTION|>--- conflicted
+++ resolved
@@ -50,8 +50,6 @@
         super();
     }
 
-    // -- Background-related properties
-
     /**
      * Converts a JavaFX {@link Paint} object to its corresponding CSS string representation.
      * This method handles:
@@ -202,20 +200,6 @@
     }
 
     /**
-<<<<<<< HEAD
-     * Sets the {@code -fx-background-insets} CSS property to {@code inherit}.
-     * This causes the region to inherit the background insets from its parent.
-     *
-     * @return This styler instance for chaining.
-     */
-    public S backgroundInsetsInherit() {
-        addStyle("-fx-background-insets", "inherit");
-        return self();
-    }
-
-    /**
-=======
->>>>>>> a7f5f39f
      * Sets the {@code -fx-background-radius} CSS property for all corners, assuming pixel units.
      * This defines the radii of the corners of the background.
      *
@@ -619,8 +603,6 @@
         addStyle("-fx-padding", CssHelper.toDoubleArrayString(unit, insets.getTop(), insets.getRight(), insets.getBottom(), insets.getLeft()));
         return self();
     }
-
-    // -- -fx-shape related properties
 
     /**
      * Sets the {@code -fx-shape} CSS property, defining an SVG path string that
@@ -671,50 +653,4 @@
         return self();
     }
 
-    /**
-     * Sets the {@code -fx-scale-shape} CSS property.
-     * <p>
-     * This property controls whether the defined {@code -fx-shape} is scaled to fit
-     * the size of the region.
-     * If {@code true} (the default), the shape is scaled to fit the region's bounds.
-     * If {@code false}, the shape is rendered at its natural size as defined by the SVG path.
-     * </p>
-     * This property only has an effect if {@code -fx-shape} is also set.
-     *
-     * @param scaleToFit {@code true} to scale the shape to the region's size,
-     *                   {@code false} to use the shape's natural size.
-     * @return This styler instance for chaining.
-     * @see #shape(String)
-     * @see <a href="https://docs.oracle.com/javafx/2/api/javafx/scene/doc-files/cssref.html#region">JavaFX CSS Region (-fx-scale-shape)</a>
-     */
-    public S scaleShape(boolean scaleToFit) {
-        addStyle("-fx-scale-shape", String.valueOf(scaleToFit));
-        return self();
-    }
-
-    /**
-     * Sets the {@code -fx-position-shape} CSS property.
-     * <p>
-     * This property controls whether the defined {@code -fx-shape} is positioned
-     * relative to the region's top-left corner or relative to its center.
-     * If {@code true}, the shape is positioned relative to the center of the region.
-     * If {@code false} (the default), the shape is positioned relative to the top-left
-     * corner of the region.
-     * </p>
-     * This property only has an effect if {@code -fx-shape} is also set and
-     * {@code -fx-scale-shape} is {@code false} (i.e., the shape is not being scaled to fit).
-     * If the shape is scaled to fit, its position is inherently determined by the scaling.
-     *
-     * @param centerPositioned {@code true} to position the shape relative to the region's center,
-     *                         {@code false} to position relative to the top-left corner.
-     * @return This styler instance for chaining.
-     * @see #shape(String)
-     * @see #scaleShape(boolean)
-     * @see <a href="https://docs.oracle.com/javafx/2/api/javafx/scene/doc-files/cssref.html#region">JavaFX CSS Region (-fx-position-shape)</a>
-     */
-    public S positionShape(boolean centerPositioned) {
-        addStyle("-fx-position-shape", String.valueOf(centerPositioned));
-        return self();
-    }
-
 }