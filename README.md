# FluentFxCSS

[![License: MIT](https://img.shields.io/badge/License-MIT-yellow.svg)](https://opensource.org/licenses/MIT)
<!-- Optional: Add build status badge -->

FluentFxCSS provides a fluent, type-safe builder API to programmatically construct CSS styles for JavaFX `Node`, `Region`, `Shape`, and `Text` elements. Simplify your JavaFX styling with readable and maintainable code.

![demo gif](assets/demo.gif)

## Key Features

*   **Fluent & Type-Safe:** Intuitive chained methods with compile-time safety.
*   **Reusable Styles:** Build `StyleDefinition` objects to apply or merge styles.
*   **CSS Generation:** Apply styles inline or generate CSS class/pseudo-class strings.
*   **Unit Support:** Specify units (PX, EM, PT, CM, etc.) for many length properties.

## Installation

:warning: Requires JDK 11, or above.

Example for Maven and Gradle, where `x.y.z` is the library version, e.g., `1.0.0`:

**Maven Example:**

```xml
<dependency>
    <groupId>com.brunomnsilva</groupId>
    <artifactId>fluentfxcss</artifactId>
    <version>x.y.z</version>
</dependency>
```

**Gradle Example:**

```gradle
implementation 'com.brunomnsilva:fluentfxcss:x.y.z'
```

## Quick Start

```java
import com.example.fluentfxcss.FluentFxCss;
import com.example.fluentfxcss.definition.StyleDefinition;
import javafx.scene.layout.Pane;
import javafx.scene.paint.Color;

Pane myPane = new Pane();

StyleDefinition paneLook = FluentFxCss.paneStyle()
    .padding(10) // Defaults to PX
    .backgroundColor(Color.LIGHTBLUE)
    .build();

paneLook.applyTo(myPane);
```

## Supported CSS Properties (Fluent API)

The following CSS properties have direct fluent methods in their respective stylers. Styler methods are inherited, so `RegionStyler` includes all `NodeStyler` methods, `ShapeStyler` includes `NodeStyler` methods, and `TextStyler` includes `ShapeStyler` (and thus `NodeStyler`) methods. Click on a styler to see its specific additions and inherited properties.

<details>
  <summary><strong>NodeStyler</strong> (Base for all - click to expand)</summary>

Properties common to all JavaFX Nodes. These methods are available on all more specific stylers through inheritance.

🗏 [JavaFX CSS Reference](https://openjfx.io/javadoc/11/javafx.graphics/javafx/scene/doc-files/cssref.html#node)

| CSS Property              | Fluent Methods 🥈                                                        |
|---------------------------|------------------------------------------------------------------------|
| `-fx-opacity`             | `.opacity(double value)`                                               |
| `-fx-effect` (DropShadow) | `.dropShadow(BlurType, Color, radius, spread, offX, offY)`             |
| `-fx-effect` (InnerShadow)| `.innerShadow(BlurType, Color, radius, choke, offX, offY)`             |
| `-fx-cursor`              | `.cursor(Cursor cursor)`                                               |
| `-fx-visible`             | `.visible(boolean value)`                                              |
| `-fx-rotate`              | `.rotate(double degrees)`                                              |
| `-fx-scale-x` / `-fx-scale-y` | `.scaleX(double)`, `.scaleY(double)`, `.scale(double factorXY)`        |
| `-fx-translate-x` / `-fx-translate-y` | `.translateX(double)`, `.translateY(double)`, `.translate(double dXY)` |
| `-fx-blend-mode`          | `.blendMode(BlendMode mode)`                                           |

</details>

<details>
  <summary><strong>RegionStyler</strong> (Extends NodeStyler - click to expand)</summary>

Adds properties specific to `javafx.scene.layout.Region` nodes. Includes all `NodeStyler` properties.

🗏 [JavaFX CSS Reference](https://openjfx.io/javadoc/11/javafx.graphics/javafx/scene/doc-files/cssref.html#region)

<<<<<<< HEAD
| CSS Property            | Fluent Methods 🥉                                         |
|-------------------------|-----------------------------------------------------------|
| `-fx-background-color`  | `.backgroundColor(Paint paint)`                           |
| `-fx-background-radius` | `.backgroundRadius(double radius)` / `..(UnitValue, ...)` |
| `-fx-padding`           | `.padding(double allSides)` / `..(UnitValue, ...)`        |
| `-fx-border-color`      | `.borderColor(Color color)` / `..(colors...)`             |
| `-fx-border-style`      | `.borderStyle(BorderStyleValue style)` / `..(styles...)`  |
| `-fx-border-width`      | `.borderWidth(double width)` / `..(UnitValue, ...)`       |
| `-fx-border-radius`     | `.borderRadius(double radius)` / `..(UnitValue, ...)`     |
| `-fx-shape`             | `.shape(String svgPath)`                                  |
| `-fx-position-shape`    | `.positionShape(boolean centerPositioned)`                |
| `-fx-scale-shape`       | `.scaleShape(boolean scaleToFit)`                         |
| `-fx-background-insets`   | `.backgroundInsets(Insets insets)` / `..(values)`           |

<!--
=======
| CSS Property              | Fluent Methods 🥉                                             |
|---------------------------|-------------------------------------------------------------|
| `-fx-background-color`    | `.backgroundColor(Paint paint)`                             |
| `-fx-background-radius`   | `.backgroundRadius(double radius)` / `..(UnitValue, ...)`   |
| `-fx-padding`             | `.padding(double allSides)` / `..(UnitValue, ...)`          |
| `-fx-border-color`        | `.borderColor(Color color)` / `..(colors...)`               |
| `-fx-border-style`        | `.borderStyle(BorderStyleValue style)` / `..(styles...)`    |
| `-fx-border-width`        | `.borderWidth(double width)` / `..(UnitValue, ...)`         |
| `-fx-border-radius`       | `.borderRadius(double radius)` / `..(UnitValue, ...)`       |
| `-fx-shape`               | `.shape(String svgPath)`                                    |
>>>>>>> a7f5f39f
| `-fx-background-image`    | `.backgroundImage(String url)`                              |
| `-fx-background-repeat`   | `.backgroundRepeat(BackgroundRepeatValue x, BackgroundRepeatValue y)` |
| `-fx-background-position` | `.backgroundPosition(...)` (simplified or string)           |
<<<<<<< HEAD
| `-fx-background-size`     | `.backgroundSize(BackgroundSize size)` / `..(String)`       |
-->
=======
| `-fx-background-size`     | `.backgroundSize(BackgroundSizeValue size)`        |
| `-fx-background-insets`   | `.backgroundInsets(Insets insets)` / `..(values)`           |
>>>>>>> a7f5f39f

</details>

<details>
  <summary><strong>ShapeStyler</strong> (Extends NodeStyler - click to expand)</summary>

Adds properties specific to `javafx.scene.shape.Shape` nodes. Includes all `NodeStyler` properties.

🗏 [JavaFX CSS Reference](https://openjfx.io/javadoc/11/javafx.graphics/javafx/scene/doc-files/cssref.html#shape)

| CSS Property              | Fluent Methods 🥇                                     |
|-----------------------------------------------------|-----------------------------------------------------------|
| `-fx-fill`                | `.fill(Paint paint)`                                |
| `-fx-stroke`              | `.stroke(Paint paint)`                              |
| `-fx-stroke-width`        | `.strokeWidth(double value)` / `..(UnitValue, ...)` |
| `-fx-stroke-type`         | `.strokeType(StrokeType type)`                      |
| `-fx-stroke-dash-array`   | `.strokeDashArray(Integer... size)`                 |
| `-fx-stroke-dash-offset`  | `.strokeDashOffset(double value)`                   |
| `-fx-stroke-line-cap`     | `.strokeLineCap(StrokeLineCap cap)`                 |
| `-fx-stroke-line-join`    | `.strokeLineJoin(StrokeLineJoin join)`              |
| `-fx-stroke-miter-limit`  | `.strokeMiterLimit(double value)`                   |
| `-fx-smooth`              | `.smooth(boolean value)`                            |

</details>

<details>
  <summary><strong>TextStyler</strong> (Extends ShapeStyler - click to expand)</summary>

Adds properties specific to `javafx.scene.text.Text` nodes. Includes all `ShapeStyler` (and thus `NodeStyler`) properties.

🗏 [JavaFX CSS Reference](https://openjfx.io/javadoc/11/javafx.graphics/javafx/scene/doc-files/cssref.html#text)

| CSS Property              | Fluent Methods 🥇                                          |
|---------------------------|----------------------------------------------------------|
| `-fx-font-family`         | `.fontFamily(String family)`                             |
| `-fx-font-size`           | `.fontSize(double size)` (defaults to PT)                |
| `-fx-font-weight`         | `.fontWeight(FontWeight weight)`                         |
| `-fx-font-style`          | `.fontStyle(FontPosture posture)`                        |
| `-fx-font` (shorthand)    | `.font(Font font)`                                       |
| `-fx-fill` (via Shape)    | `.fill(Paint paint)` or `.textFill(Paint paint)` (alias) |
| `-fx-font-smoothing-type` | `.smoothing(FontSmoothingType type)`                     |
| `-fx-underline`           | `.underline(boolean value)`                              |
| `-fx-strikethrough`       | `.strikethrough(boolean value)`                          |
| `-fx-text-alignment`      | `.alignment(TextAlignment alignment)`                    |
| `-fx-text-origin`         | `.origin(TextOriginValue origin)`                        |

</details>

**Note 1:** Many methods have overloads for different numbers of arguments (e.g., padding, border radius/width) and for specifying units with `UnitValue`.

**Note 2:** `Paint` values include `Color`, `LinearGradient` and `RadialGradient` instances (which are converted to valid CSS syntax).

:bulb: For any other CSS properties not listed above, or for more complex values, you can use the fallback method available on all stylers:
```java
myStyler.customProperty("-fx-your-css-property", "your-css-value");
```

## Further Information

For more detailed API documentation, advanced usage examples, and information on building and using `StyleDefinition` objects (including CSS class generation and merging), please refer to the [Project Wiki](https://github.com/brunomnsilva/FluentFxCSS/wiki).

You cal also refer to the `FluentFxCssDemo` application code.

## Contributing

Contributions are welcome! 

## License

This project is licensed under the MIT License - see the [LICENSE.md](LICENSE.md) file for details.
<|MERGE_RESOLUTION|>--- conflicted
+++ resolved
@@ -86,23 +86,6 @@
 
 🗏 [JavaFX CSS Reference](https://openjfx.io/javadoc/11/javafx.graphics/javafx/scene/doc-files/cssref.html#region)
 
-<<<<<<< HEAD
-| CSS Property            | Fluent Methods 🥉                                         |
-|-------------------------|-----------------------------------------------------------|
-| `-fx-background-color`  | `.backgroundColor(Paint paint)`                           |
-| `-fx-background-radius` | `.backgroundRadius(double radius)` / `..(UnitValue, ...)` |
-| `-fx-padding`           | `.padding(double allSides)` / `..(UnitValue, ...)`        |
-| `-fx-border-color`      | `.borderColor(Color color)` / `..(colors...)`             |
-| `-fx-border-style`      | `.borderStyle(BorderStyleValue style)` / `..(styles...)`  |
-| `-fx-border-width`      | `.borderWidth(double width)` / `..(UnitValue, ...)`       |
-| `-fx-border-radius`     | `.borderRadius(double radius)` / `..(UnitValue, ...)`     |
-| `-fx-shape`             | `.shape(String svgPath)`                                  |
-| `-fx-position-shape`    | `.positionShape(boolean centerPositioned)`                |
-| `-fx-scale-shape`       | `.scaleShape(boolean scaleToFit)`                         |
-| `-fx-background-insets`   | `.backgroundInsets(Insets insets)` / `..(values)`           |
-
-<!--
-=======
 | CSS Property              | Fluent Methods 🥉                                             |
 |---------------------------|-------------------------------------------------------------|
 | `-fx-background-color`    | `.backgroundColor(Paint paint)`                             |
@@ -113,17 +96,11 @@
 | `-fx-border-width`        | `.borderWidth(double width)` / `..(UnitValue, ...)`         |
 | `-fx-border-radius`       | `.borderRadius(double radius)` / `..(UnitValue, ...)`       |
 | `-fx-shape`               | `.shape(String svgPath)`                                    |
->>>>>>> a7f5f39f
 | `-fx-background-image`    | `.backgroundImage(String url)`                              |
 | `-fx-background-repeat`   | `.backgroundRepeat(BackgroundRepeatValue x, BackgroundRepeatValue y)` |
 | `-fx-background-position` | `.backgroundPosition(...)` (simplified or string)           |
-<<<<<<< HEAD
-| `-fx-background-size`     | `.backgroundSize(BackgroundSize size)` / `..(String)`       |
--->
-=======
 | `-fx-background-size`     | `.backgroundSize(BackgroundSizeValue size)`        |
 | `-fx-background-insets`   | `.backgroundInsets(Insets insets)` / `..(values)`           |
->>>>>>> a7f5f39f
 
 </details>
 
